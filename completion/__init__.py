--- conflicted
+++ resolved
@@ -2,10 +2,6 @@
 Completion App
 """
 
-<<<<<<< HEAD
-__version__ = '3.2.6'
-=======
 __version__ = '4.0.0'
->>>>>>> 1ecd2d64
 
 default_app_config = 'completion.apps.CompletionAppConfig'  # pylint: disable=invalid-name